--- conflicted
+++ resolved
@@ -8,11 +8,7 @@
 
 To development and test the core `vite` package:
 
-<<<<<<< HEAD
-1. Go to `packages/vite` and run `pnpm run dev`. This starts `tsc` in watch mode.
-=======
-1. Go to `packages/vite` and run `yarn dev`. This starts `rollup` in watch mode.
->>>>>>> 9885656c
+1. Go to `packages/vite` and run `pnpm run dev`. This starts `rollup` in watch mode.
 
 2. Run `pnpm link` in `packages/vite`. This links `vite` globally so that you can:
 
